[workspace]
resolver = "2"
members = [
<<<<<<< HEAD
    "crates/robert-app/src-tauri",
    "crates/robert-cli",
    "crates/robert-graph",
    "crates/robert-core",
    "crates/robert-downloader",
]
# Exclude Tauri app from default builds (requires GTK/Pango system libraries)
# To build the Tauri app: cargo build -p robert-app
default-members = [
    "crates/robert-graph",
    "crates/robert-core",
=======
    "crates/robert-cli",
    "crates/robert-app/src-tauri",
    "crates/robert-server",
    "crates/types",
>>>>>>> e8322f91
]

[workspace.dependencies]
robert-server = { path = "crates/robert-server" }
robert-types = { path = "crates/types" }
# Shared dependencies across all crates
tokio = { version = "1.0", features = ["full"] }
anyhow = "1.0"
thiserror = "2.0"
serde = { version = "1.0", features = ["derive"] }
serde_json = "1.0"

<<<<<<< HEAD
# Browser automation - spider_chrome (maintained fork of chromiumoxide)
# spider_chrome = "2.37"
# spider_chromiumoxide_fetcher = "0.7"

=======
>>>>>>> e8322f91
# CLI
clap = { version = "4.0", features = ["derive"] }

# Utilities
# AI & ML
async-openai = { version = "0.31.1", features = ["default"] }
candle-core = "0.9.1"
candle-nn = "0.9.1"
candle-transformers = "0.9.1"
tokenizers = "0.22.1"
fastembed = "4"
regex = "1.10"

# Database & Graph
surrealdb = { version = "2.0", features = ["kv-rocksdb"] }
petgraph = { version = "0.6", features = ["serde-1"] }

# Tauri
tauri = { version = "2.9", features = [] }
tauri-build = { version = "2.5", features = [] }
tauri-plugin-opener = "2.5"
tauri-plugin-updater = "2.9"
tauri-plugin-dialog = "2.4"
tauri-plugin-process = "2.3"

# Cryptography & Security
argon2 = "0.5"
aes-gcm = "0.10"
rand = "0.8"
zeroize = { version = "1.6", features = ["derive"] }
hex = "0.4"

# Utilities
dirs = "5.0"
futures = "0.3"
futures-util = "0.3"
base64 = "0.22"
chrono = { version = "0.4", features = ["serde"] }
sha2 = "0.10"
log = "0.4"
env_logger = "0.11"
<<<<<<< HEAD
tracing = "0.1"
tracing-subscriber = "0.3"
tokio-test = "0.4"
uuid = { version = "1.0", features = ["v4", "serde"] }
reqwest = { version = "0.12", features = ["json", "stream", "blocking", "multipart"] }
warp = "0.3"
async-trait = "0.1"
tempfile = "3.8"
hf-hub = { version = "0.4", features = ["tokio"] }
toml = "0.8"
git2 = "0.19"
indicatif = "0.17"
once_cell = "1.19"
pulldown-cmark = "0.9"
serde_yaml = "0.9"
=======
toml = "0.8"
uuid = { version = "1.0", features = ["v4", "serde"] }
once_cell = "1.19"
rand = "0.8"

# Web / Network
warp = "0.3"
reqwest = "0.12"
tokio-stream = { version = "0.1", features = ["net"] }
async-stream = "0.3"
async-trait = "0.1"

# Cryptography
argon2 = "0.5"
aes-gcm = "0.10"
zeroize = { version = "1.6", features = ["derive"] }

# Markdown / Data
pulldown-cmark = "0.9"
serde_yaml = "0.9"

# Tauri
tauri = { version = "2.9", features = [] }
tauri-build = { version = "2.5", features = [] }
tauri-plugin-opener = "2.5"
tauri-plugin-updater = "2.9"
tauri-plugin-dialog = "2.4"
tauri-plugin-process = "2.3"

# Tracing
tracing = "0.1"
tracing-subscriber = { version = "0.3", features = ["env-filter", "json"] }

# Dev
tempfile = "3.8"
tokio-test = "0.4"
>>>>>>> e8322f91
<|MERGE_RESOLUTION|>--- conflicted
+++ resolved
@@ -1,24 +1,19 @@
 [workspace]
 resolver = "2"
 members = [
-<<<<<<< HEAD
     "crates/robert-app/src-tauri",
     "crates/robert-cli",
     "crates/robert-graph",
     "crates/robert-core",
     "crates/robert-downloader",
+    "crates/robert-server",
+    "crates/types",
 ]
 # Exclude Tauri app from default builds (requires GTK/Pango system libraries)
 # To build the Tauri app: cargo build -p robert-app
 default-members = [
-    "crates/robert-graph",
-    "crates/robert-core",
-=======
     "crates/robert-cli",
-    "crates/robert-app/src-tauri",
     "crates/robert-server",
-    "crates/types",
->>>>>>> e8322f91
 ]
 
 [workspace.dependencies]
@@ -31,17 +26,9 @@
 serde = { version = "1.0", features = ["derive"] }
 serde_json = "1.0"
 
-<<<<<<< HEAD
-# Browser automation - spider_chrome (maintained fork of chromiumoxide)
-# spider_chrome = "2.37"
-# spider_chromiumoxide_fetcher = "0.7"
-
-=======
->>>>>>> e8322f91
 # CLI
 clap = { version = "4.0", features = ["derive"] }
 
-# Utilities
 # AI & ML
 async-openai = { version = "0.31.1", features = ["default"] }
 candle-core = "0.9.1"
@@ -79,57 +66,30 @@
 sha2 = "0.10"
 log = "0.4"
 env_logger = "0.11"
-<<<<<<< HEAD
-tracing = "0.1"
-tracing-subscriber = "0.3"
-tokio-test = "0.4"
-uuid = { version = "1.0", features = ["v4", "serde"] }
-reqwest = { version = "0.12", features = ["json", "stream", "blocking", "multipart"] }
-warp = "0.3"
-async-trait = "0.1"
-tempfile = "3.8"
-hf-hub = { version = "0.4", features = ["tokio"] }
-toml = "0.8"
-git2 = "0.19"
-indicatif = "0.17"
-once_cell = "1.19"
-pulldown-cmark = "0.9"
-serde_yaml = "0.9"
-=======
 toml = "0.8"
 uuid = { version = "1.0", features = ["v4", "serde"] }
 once_cell = "1.19"
-rand = "0.8"
 
 # Web / Network
 warp = "0.3"
-reqwest = "0.12"
+reqwest = { version = "0.12", features = ["json", "stream", "blocking", "multipart"] }
 tokio-stream = { version = "0.1", features = ["net"] }
 async-stream = "0.3"
 async-trait = "0.1"
-
-# Cryptography
-argon2 = "0.5"
-aes-gcm = "0.10"
-zeroize = { version = "1.6", features = ["derive"] }
 
 # Markdown / Data
 pulldown-cmark = "0.9"
 serde_yaml = "0.9"
 
-# Tauri
-tauri = { version = "2.9", features = [] }
-tauri-build = { version = "2.5", features = [] }
-tauri-plugin-opener = "2.5"
-tauri-plugin-updater = "2.9"
-tauri-plugin-dialog = "2.4"
-tauri-plugin-process = "2.3"
-
 # Tracing
 tracing = "0.1"
 tracing-subscriber = { version = "0.3", features = ["env-filter", "json"] }
 
+# Model downloading
+hf-hub = { version = "0.4", features = ["tokio"] }
+git2 = "0.19"
+indicatif = "0.17"
+
 # Dev
 tempfile = "3.8"
-tokio-test = "0.4"
->>>>>>> e8322f91
+tokio-test = "0.4"