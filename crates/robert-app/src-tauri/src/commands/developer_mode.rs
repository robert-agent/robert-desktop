--- conflicted
+++ resolved
@@ -132,21 +132,15 @@
 }
 
 /// Capture a screenshot manually (for developer mode testing)
-/// Note: Browser driver removed - screenshot capture disabled
 #[tauri::command]
 pub async fn dev_capture_screenshot(
     app: AppHandle,
     _state: State<'_, AppState>,
 ) -> Result<ScreenshotInfo, String> {
-<<<<<<< HEAD
-    log::warn!("📸 [Dev Mode] Screenshot capture disabled (webdriver removed)");
-    let msg = "Screenshot capture is not available (browser driver removed)";
-=======
     log::info!("📸 [Dev Mode] Manual screenshot capture requested");
     // TODO: Implement via HTTP request to standalone webdriver
     let msg = "Manual screenshot capture is temporarily unavailable in standalone webdriver mode.";
     log::warn!("{}", msg);
->>>>>>> e8322f91
     emit_error(&app, msg, None).ok();
     Err(msg.to_string())
 }
