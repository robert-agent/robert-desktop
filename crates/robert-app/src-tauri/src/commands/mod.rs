mod agent;

mod developer_mode;
mod feedback;
mod logging;
mod profiles;

pub use agent::*;
// Note: browser module is pub mod so we can selectively export commands to avoid conflicts
pub use developer_mode::*;
pub use feedback::*;
pub use logging::*;
pub use profiles::*;

<<<<<<< HEAD
// Browser automation commands removed as robert-webdriver is deprecated.
// Future implementation will use a different approach if needed.
=======
use crate::claude::ClaudeHealthCheck;
use crate::events::*;
use crate::state::AppState;
use serde::{Deserialize, Serialize};
use tauri::{AppHandle, State};

// Placeholder for remaining non-webdriver commands or cleaned up structure
// If there are other commands here that don't use webdriver, they should be preserved.
// Looking at the file, almost everything was webdriver related (navigate, get_content, screenshot, ask_claude).
// Checks for Claude Health are still valid as they don't depend on webdriver crate directly,
// BUT check_claude_health implementation in mod.rs might use common types?
// No, ClaudeHealthCheck is from crate::claude. So that's fine.

/// Check Claude CLI installation and configuration
#[tauri::command]
pub async fn check_claude_health(app: AppHandle) -> Result<ClaudeHealthCheck, String> {
    emit_claude_checking(&app, "Checking Claude CLI installation...").ok();

    let health = ClaudeHealthCheck::check().await;

    // Emit appropriate event based on health status
    match health.status {
        crate::claude::HealthStatus::Healthy => {
            emit_claude_ready(
                &app,
                health.version.as_deref().unwrap_or("unknown"),
                health.path.as_deref().unwrap_or("unknown"),
                health.authenticated,
            )
            .ok();
        }
        crate::claude::HealthStatus::Warning | crate::claude::HealthStatus::Error => {
            if let Some(issue) = health.issues.first() {
                let suggestion = health
                    .suggestions
                    .first()
                    .map(|s| s.as_str())
                    .unwrap_or("See documentation for setup instructions");
                emit_claude_not_ready(&app, issue, suggestion).ok();
            }
        }
    }

    Ok(health)
}

/// System diagnostics - check all dependencies
#[derive(Debug, Serialize, Deserialize)]
pub struct SystemDiagnostics {
    pub chrome_status: String,
    pub chrome_installed: bool,
    pub claude_health: ClaudeHealthCheck,
    pub browser_running: bool,
    pub current_url: Option<String>,
}

#[tauri::command]
pub async fn run_diagnostics(
    app: AppHandle,
    state: State<'_, AppState>,
) -> Result<SystemDiagnostics, String> {
    log::info!("Running system diagnostics...");
    emit_info(&app, "Running system diagnostics...").ok();

    // Check Claude
    let claude_health = ClaudeHealthCheck::check().await;

    // Check if Chrome/Chromium is installed (try to detect)
    let chrome_installed = check_chrome_installed().await;

    // Check browser status via HTTP client now
    let client = &state.http_client;
    // We can't easily check if "browser is running" inside the remote server without an endpoint.
    // We can check if the SERVER is running.
    let url = "http://localhost:9669/health";
    let browser_running = client.get(url).send().await.is_ok(); // Simplified check

    let current_url = None; // Can't get this easily without new endpoint

    let chrome_status = if browser_running {
        "Webdriver Server Available".to_string()
    } else if chrome_installed {
        "Chrome Installed (Server Not Reachable)".to_string()
    } else {
        "Not installed".to_string()
    };

    log::info!(
        "Diagnostics complete - Chrome: {}, Claude: {:?}",
        chrome_status,
        claude_health.status
    );

    let diagnostics = SystemDiagnostics {
        chrome_status,
        chrome_installed,
        claude_health,
        browser_running,
        current_url,
    };

    emit_success(&app, "Diagnostics complete").ok();

    Ok(diagnostics)
}

/// Check if Chrome/Chromium is installed on the system
async fn check_chrome_installed() -> bool {
    use std::process::Command;

    // Try common Chrome/Chromium locations and commands
    let commands = vec![
        "google-chrome",
        "google-chrome-stable",
        "chromium",
        "chromium-browser",
        "/Applications/Google Chrome.app/Contents/MacOS/Google Chrome",
        "/usr/bin/google-chrome",
        "/usr/bin/chromium",
        "/usr/bin/chromium-browser",
    ];

    for cmd in commands {
        if let Ok(output) = Command::new(cmd).arg("--version").output() {
            if output.status.success() {
                log::debug!("Found Chrome at: {}", cmd);
                return true;
            }
        }
    }

    // Also check if chromiumoxide can auto-download
    log::debug!("Chrome not found in system");
    false
}
>>>>>>> e8322f91
<|MERGE_RESOLUTION|>--- conflicted
+++ resolved
@@ -1,5 +1,5 @@
 mod agent;
-
+pub mod browser;
 mod developer_mode;
 mod feedback;
 mod logging;
@@ -12,11 +12,7 @@
 pub use logging::*;
 pub use profiles::*;
 
-<<<<<<< HEAD
-// Browser automation commands removed as robert-webdriver is deprecated.
-// Future implementation will use a different approach if needed.
-=======
-use crate::claude::ClaudeHealthCheck;
+use crate::claude::health::{ClaudeHealthCheck, HealthStatus};
 use crate::events::*;
 use crate::state::AppState;
 use serde::{Deserialize, Serialize};
@@ -38,7 +34,7 @@
 
     // Emit appropriate event based on health status
     match health.status {
-        crate::claude::HealthStatus::Healthy => {
+        HealthStatus::Healthy => {
             emit_claude_ready(
                 &app,
                 health.version.as_deref().unwrap_or("unknown"),
@@ -47,7 +43,7 @@
             )
             .ok();
         }
-        crate::claude::HealthStatus::Warning | crate::claude::HealthStatus::Error => {
+        HealthStatus::Warning | HealthStatus::Error => {
             if let Some(issue) = health.issues.first() {
                 let suggestion = health
                     .suggestions
@@ -150,5 +146,4 @@
     // Also check if chromiumoxide can auto-download
     log::debug!("Chrome not found in system");
     false
-}
->>>>>>> e8322f91
+}