--- conflicted
+++ resolved
@@ -68,7 +68,11 @@
             commands::get_user_profile,
             commands::update_user_profile,
             commands::has_users,
-<<<<<<< HEAD
+            // Browser session management commands (Phase 2)
+            commands::browser::launch_browser_session,
+            commands::browser::close_browser_session,
+            commands::browser::get_browser_status,
+            commands::browser::close_all_browser_sessions,
             // Command system commands (Phase 3 - Markdown-based)
             commands::save_command,
             commands::get_command,
@@ -76,13 +80,6 @@
             commands::delete_command,
             commands::build_command_prompt,
             commands::get_static_cdp,
-=======
-            // Browser session management commands (Phase 2)
-            commands::browser::launch_browser_session,
-            commands::browser::close_browser_session,
-            commands::browser::get_browser_status,
-            commands::browser::close_all_browser_sessions,
->>>>>>> f827d46c
             // Logging commands
             commands::log_frontend_message,
             commands::get_logs,
