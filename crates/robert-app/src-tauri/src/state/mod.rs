--- conflicted
+++ resolved
@@ -3,11 +3,7 @@
 use std::sync::Arc;
 use tokio::sync::Mutex;
 
-<<<<<<< HEAD
-/// Application state that holds developer mode resources and user session
-=======
 /// Application state that holds the developer mode resources and user session
->>>>>>> e8322f91
 pub struct AppState {
     pub dev_server: Arc<Mutex<Option<DevTestServer>>>,
     /// Unique session ID for organizing screenshots and other session data
@@ -15,13 +11,10 @@
     /// Active user session (username, config, and encryption key)
     /// None if no user is logged in
     pub user_session: Arc<Mutex<Option<UserSession>>>,
-<<<<<<< HEAD
-=======
     /// HTTP Client for communicating with standalone webdriver
     pub http_client: reqwest::Client,
     /// Webdriver mode enabled (detected at startup)
     pub webdriver_mode: Arc<Mutex<bool>>,
->>>>>>> e8322f91
 }
 
 impl AppState {
@@ -33,11 +26,8 @@
             dev_server: Arc::new(Mutex::new(None)),
             session_id: Arc::new(Mutex::new(session_id)),
             user_session: Arc::new(Mutex::new(None)),
-<<<<<<< HEAD
-=======
             http_client: reqwest::Client::new(),
             webdriver_mode: Arc::new(Mutex::new(false)),
->>>>>>> e8322f91
         }
     }
 }
