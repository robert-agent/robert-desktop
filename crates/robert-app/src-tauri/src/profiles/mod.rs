--- conflicted
+++ resolved
@@ -21,17 +21,13 @@
 // Re-export commonly used types
 // Note: Temporarily allow dead_code for types that will be used in Phase 2-5
 #[allow(unused_imports)]
-<<<<<<< HEAD
 pub use types::{
-    BrowserProfile, BrowserProfileInfo, CommandConfig, SimpleParameter, SimpleParameterType,
-    UserConfig, UserPreferences, UserStats,
-=======
-pub use types::{UserConfig, UserPreferences, UserStats};
+    CommandConfig, SimpleParameter, SimpleParameterType, UserConfig, UserPreferences, UserStats,
+};
 
-// Re-export browser types from the browser module
+// Re-export browser types from the browser module (Phase 2)
 #[allow(unused_imports)]
 pub use browser::{
     BrowserConfig, BrowserLauncher, BrowserProfile, BrowserProfileInfo, BrowserSession,
     LauncherError, ProfileError, SessionError, SessionId, SessionInfo, SessionManager,
->>>>>>> f827d46c
 };