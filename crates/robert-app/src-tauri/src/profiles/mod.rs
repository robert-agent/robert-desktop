<<<<<<< HEAD
/// User profiles and multi-user support system
///
/// This module implements the complete user profiles feature including:
/// - User authentication and encryption
/// - Browser profile management (ephemeral and named)
/// - Command system with versioning
/// - Generative UI for command parameters
///
/// The system ensures data isolation between users through password-based
/// encryption using Argon2id for key derivation and AES-256-GCM for file encryption.
pub mod auth;
pub mod command;
pub mod command_md;
pub mod crypto;
pub mod manager;
pub mod markdown;
pub mod storage;
pub mod types;

// Re-export commonly used types
// Note: Temporarily allow dead_code for types that will be used in Phase 2-5
#[allow(unused_imports)]
pub use types::{
=======
//! User profiles and multi-user support system
//!
//! This module now re-exports types and functionality from the `robert-types` crate.

pub use robert_types::profiles::auth;
pub use robert_types::profiles::command;
pub use robert_types::profiles::command_md;
pub use robert_types::profiles::crypto;
pub use robert_types::profiles::manager;
pub use robert_types::profiles::markdown;
pub use robert_types::profiles::storage;
pub use robert_types::profiles::types;

pub use robert_types::profiles::types::{
>>>>>>> e8322f91
    CommandConfig, SimpleParameter, SimpleParameterType, UserConfig, UserPreferences, UserStats,
};<|MERGE_RESOLUTION|>--- conflicted
+++ resolved
@@ -1,28 +1,3 @@
-<<<<<<< HEAD
-/// User profiles and multi-user support system
-///
-/// This module implements the complete user profiles feature including:
-/// - User authentication and encryption
-/// - Browser profile management (ephemeral and named)
-/// - Command system with versioning
-/// - Generative UI for command parameters
-///
-/// The system ensures data isolation between users through password-based
-/// encryption using Argon2id for key derivation and AES-256-GCM for file encryption.
-pub mod auth;
-pub mod command;
-pub mod command_md;
-pub mod crypto;
-pub mod manager;
-pub mod markdown;
-pub mod storage;
-pub mod types;
-
-// Re-export commonly used types
-// Note: Temporarily allow dead_code for types that will be used in Phase 2-5
-#[allow(unused_imports)]
-pub use types::{
-=======
 //! User profiles and multi-user support system
 //!
 //! This module now re-exports types and functionality from the `robert-types` crate.
@@ -37,6 +12,5 @@
 pub use robert_types::profiles::types;
 
 pub use robert_types::profiles::types::{
->>>>>>> e8322f91
     CommandConfig, SimpleParameter, SimpleParameterType, UserConfig, UserPreferences, UserStats,
 };