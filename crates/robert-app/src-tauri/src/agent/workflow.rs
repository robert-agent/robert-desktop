//! Workflow execution logic for different agent tasks

use super::config::AgentConfig;
use super::prompts::{PromptContext, PromptTemplate, PromptType};
use crate::claude::{ClaudeClient, ClaudeConfig, ClaudeInput, ClaudeResponse};
use anyhow::{Context, Result};
use serde::{Deserialize, Serialize};
use std::path::PathBuf;
/// A question that needs clarification
#[derive(Debug, Clone, Serialize, Deserialize)]
pub struct ClarificationQuestion {
    pub question: String,
    pub options: Vec<String>,
    #[serde(skip_serializing_if = "Option::is_none")]
    pub context: Option<String>,
}

/// Type of workflow to execute
#[derive(Debug, Clone, Copy, PartialEq, Eq, Serialize, Deserialize)]
#[serde(rename_all = "snake_case")]
pub enum WorkflowType {
    /// Generate and execute CDP script
    CdpAutomation,
    /// Update agent configuration
    ConfigUpdate,
    /// Improve user feedback
    FeedbackImprovement,
}

/// Result of workflow execution
#[derive(Debug, Clone, Serialize, Deserialize)]
pub struct WorkflowResult {
    pub success: bool,
    pub workflow_type: WorkflowType,
    pub message: String,
    #[serde(skip_serializing_if = "Option::is_none")]
    pub cdp_script: Option<String>,
    #[serde(skip_serializing_if = "Option::is_none")]
    pub execution_report: Option<serde_json::Value>,
    #[serde(skip_serializing_if = "Option::is_none")]
    pub error: Option<String>,
    /// Clarification questions if the agent needs more information
    #[serde(skip_serializing_if = "Option::is_none")]
    pub clarification: Option<Vec<ClarificationQuestion>>,
    /// Agent's understanding of the request so far
    #[serde(skip_serializing_if = "Option::is_none")]
    pub understanding: Option<String>,
    /// Refined feedback text (for feedback improvement workflow)
    #[serde(skip_serializing_if = "Option::is_none")]
    pub refined_feedback: Option<String>,
}

/// Workflow executor
pub struct WorkflowExecutor;

impl WorkflowExecutor {
    /// Create a new workflow executor
    pub fn new() -> Self {
        Self
    }

    /// Execute a workflow based on user input
    pub async fn execute(
        &self,
        workflow_type: WorkflowType,
        user_message: String,
        agent_config: &AgentConfig,
<<<<<<< HEAD
        screenshot_path: Option<PathBuf>,
        html_content: Option<String>,
    ) -> Result<WorkflowResult> {
        match workflow_type {
            WorkflowType::CdpAutomation => {
                self.execute_cdp_workflow(
                    user_message,
                    agent_config,
                    screenshot_path,
                    html_content,
                )
                .await
=======
        _screenshot_path: Option<PathBuf>,
        _html_content: Option<String>,
        http_client: &reqwest::Client,
    ) -> Result<WorkflowResult> {
        match workflow_type {
            WorkflowType::CdpAutomation => {
                self.execute_cdp_workflow(user_message, http_client).await
>>>>>>> e8322f91
            }
            WorkflowType::ConfigUpdate => {
                self.execute_config_update_workflow(user_message, agent_config)
                    .await
            }
            WorkflowType::FeedbackImprovement => {
                self.execute_feedback_improvement_workflow(user_message, agent_config)
                    .await
            }
        }
    }

    /// Execute CDP generation and automation workflow via Standalone Webdriver
    async fn execute_cdp_workflow(
        &self,
        user_message: String,
<<<<<<< HEAD
        agent_config: &AgentConfig,
        screenshot_path: Option<PathBuf>,
        html_content: Option<String>,
=======
        http_client: &reqwest::Client,
>>>>>>> e8322f91
    ) -> Result<WorkflowResult> {
        log::info!("╔═══════════════════════════════════════════════════════════╗");
        log::info!("║  🤖 CDP AUTOMATION WORKFLOW (DELEGATED TO SERVER)         ║");
        log::info!("╚═══════════════════════════════════════════════════════════╝");

<<<<<<< HEAD
        // Note: Browser driver has been removed - page context not available
        let (current_url, page_title): (Option<String>, Option<String>) = (None, None);
        log::warn!("⚠️  Browser driver removed - no page context available");
=======
        // Connect to robert-server on port 8443 (default)
        let url = "http://localhost:8443/inference";
        let payload = serde_json::json!({
            "prompt": user_message
        });
>>>>>>> e8322f91

        log::info!("Sending inference request to {}", url);

        let response = match http_client.post(url).json(&payload).send().await {
            Ok(res) => res,
            Err(e) => {
                log::error!("Failed to connect to robert-server: {}", e);
                return Ok(WorkflowResult {
                    success: false,
                    workflow_type: WorkflowType::CdpAutomation,
                    message: "Failed to connect to robert-server".to_string(),
                    cdp_script: None,
                    execution_report: None,
                    error: Some(format!("Connection failed: {}", e)),
                    clarification: None,
                    understanding: None,
                    refined_feedback: None,
                });
            }
        };

        if !response.status().is_success() {
            let error_text = response.text().await.unwrap_or_default();
            return Ok(WorkflowResult {
                success: false,
                workflow_type: WorkflowType::CdpAutomation,
                message: format!("Server error: {}", error_text),
                cdp_script: None,
                execution_report: None,
                error: Some(error_text),
                clarification: None,
                understanding: None,
                refined_feedback: None,
            });
        }

<<<<<<< HEAD
        // PHASE 2: CDP Script Generation
        log::info!("╔═══════════════════════════════════════════════════════════╗");
        log::info!("║  ⚙️  PHASE 2: CDP SCRIPT GENERATION                       ║");
        log::info!("╚═══════════════════════════════════════════════════════════╝");
        log::info!("📝 Building CDP generation prompt...");

        let prompt = template.build_cdp_prompt(
            &user_message,
            current_url.as_deref(),
            page_title.as_deref(),
            &agent_config.instructions,
        );
        log::info!("✓ Template created ({} chars)", prompt.len());
        log::debug!(
            "📋 Prompt preview: {}...",
            &prompt.chars().take(150).collect::<String>()
        );

        // Call Claude to generate CDP script
        log::info!("╔═══════════════════════════════════════════════════════════╗");
        log::info!("║  🧠 SUBMITTING TO INFERENCE                               ║");
        log::info!("╚═══════════════════════════════════════════════════════════╝");
        log::info!(
            "🔮 Model: {}",
            agent_config.settings.model.as_deref().unwrap_or("default")
        );
        log::debug!(
            "📸 Screenshot: {}",
            if screenshot_path.is_some() {
                "✓"
            } else {
                "✗"
            }
        );
        log::debug!(
            "📄 HTML: {}",
            if html_content.is_some() { "✓" } else { "✗" }
        );

        let claude_response = self
            .call_claude(
                &prompt,
                screenshot_path.clone(),
                html_content.clone(),
                &agent_config.settings.model,
            )
            .await
            .map_err(|e| {
                log::error!("❌ Claude API call failed in workflow");
                log::error!("Error details: {:?}", e);
                e
            })?;

        log::info!("╔═══════════════════════════════════════════════════════════╗");
        log::info!("║  ✨ INFERENCE RESPONSE RECEIVED                           ║");
        log::info!("╚═══════════════════════════════════════════════════════════╝");
        log::info!("📏 Response length: {} chars", claude_response.text().len());
        log::debug!(
            "📋 Response preview: {}...",
            &claude_response.text().chars().take(200).collect::<String>()
        );

        // Parse the generated script
        log::info!("🔍 Parsing CDP script from JSON...");

        // Clean up the response - remove markdown code blocks if present
        let response_text = claude_response.text().trim();
        let cleaned_json = if response_text.starts_with("```json") {
            response_text
                .trim_start_matches("```json")
                .trim_end_matches("```")
                .trim()
        } else if response_text.starts_with("```") {
            response_text
                .trim_start_matches("```")
                .trim_end_matches("```")
                .trim()
        } else {
            response_text
        };

        log::debug!("Cleaned response length: {} chars", cleaned_json.len());
        log::debug!(
            "Cleaned response preview: {}...",
            &cleaned_json.chars().take(200).collect::<String>()
        );

        // Note: CDP script execution has been removed with webdriver
        // Just validate that the response is valid JSON and return it
        let is_valid_json = serde_json::from_str::<serde_json::Value>(cleaned_json).is_ok();

        if !is_valid_json {
            log::error!("❌ Failed to parse response as valid JSON");
            log::error!("Response that failed to parse: {}", cleaned_json);

            // Check if the response contains questions or non-JSON content
            if cleaned_json.contains("?") && !cleaned_json.starts_with("{") {
                log::error!(
                    "⚠️  Claude appears to have asked a question instead of generating JSON"
                );
                return Ok(WorkflowResult {
                    success: false,
                    workflow_type: WorkflowType::CdpAutomation,
                    message: "Claude asked for clarification instead of generating a script. Please provide more specific instructions.".to_string(),
                    cdp_script: None,
                    execution_report: None,
                    error: Some(format!("Non-JSON response: {}", cleaned_json)),
=======
        let json: serde_json::Value = match response.json().await {
            Ok(j) => j,
            Err(e) => {
                return Ok(WorkflowResult {
                    success: false,
                    workflow_type: WorkflowType::CdpAutomation,
                    message: "Invalid response from server".to_string(),
                    cdp_script: None,
                    execution_report: None,
                    error: Some(e.to_string()),
>>>>>>> e8322f91
                    clarification: None,
                    understanding: None,
                    refined_feedback: None,
                });
            }

<<<<<<< HEAD
            return Ok(WorkflowResult {
                success: false,
                workflow_type: WorkflowType::CdpAutomation,
                message: "Failed to parse response as valid JSON".to_string(),
                cdp_script: Some(claude_response.text().to_string()),
                execution_report: None,
                error: Some("Invalid JSON response".to_string()),
                clarification: None,
                understanding: None,
            });
        }

        log::info!("✓ Response is valid JSON");

        // Note: Webdriver execution removed - returning script for display only
        log::warn!("⚠️  CDP script execution disabled (webdriver removed)");

        Ok(WorkflowResult {
            success: true,
            workflow_type: WorkflowType::CdpAutomation,
            message: "CDP script generated successfully (execution disabled)".to_string(),
            cdp_script: Some(cleaned_json.to_string()),
            execution_report: None,
            error: None,
            clarification: None,
            understanding: None,
=======
        let status = json
            .get("status")
            .and_then(|s| s.as_str())
            .unwrap_or("error");
        let message = json
            .get("message")
            .and_then(|s| s.as_str())
            .unwrap_or("")
            .to_string();

        let success = status == "success";
        let execution_report = json.get("execution_report").cloned();

        Ok(WorkflowResult {
            success,
            workflow_type: WorkflowType::CdpAutomation,
            message,
            cdp_script: None, // Server doesn't return raw script currently, or maybe it does in report
            execution_report,
            error: if success {
                None
            } else {
                Some("Execution failed on server".to_string())
            },
            clarification: None,
            understanding: None,
            refined_feedback: None,
>>>>>>> e8322f91
        })
    }

    /// Execute config update workflow
    async fn execute_config_update_workflow(
        &self,
        user_feedback: String,
        agent_config: &AgentConfig,
    ) -> Result<WorkflowResult> {
        // Serialize current config to TOML
        let current_config =
            toml::to_string_pretty(agent_config).context("Failed to serialize config")?;

        // Build prompt using template
        let template = PromptTemplate::new(PromptType::ConfigUpdate);
        let context = PromptContext {
            agent_name: agent_config.name.clone(),
            current_config: current_config.clone(),
            user_feedback: user_feedback.clone(),
            ..Default::default()
        };
        let prompt = template.build(context);

        // Call Claude to generate updated config
        let claude_response = self
            .call_claude(&prompt, None, None, &agent_config.settings.model)
            .await?;

        // Try to parse the response as TOML
        let updated_config_text = claude_response.text().trim();

        // Remove markdown code blocks if present
        let cleaned_toml = if updated_config_text.starts_with("```toml") {
            updated_config_text
                .trim_start_matches("```toml")
                .trim_end_matches("```")
                .trim()
        } else if updated_config_text.starts_with("```") {
            updated_config_text
                .trim_start_matches("```")
                .trim_end_matches("```")
                .trim()
        } else {
            updated_config_text
        };

        match toml::from_str::<AgentConfig>(cleaned_toml) {
            Ok(updated_config) => {
                // Save the updated config
                let config_path = AgentConfig::config_path(&agent_config.name)?;
                updated_config.save(&config_path).await?;

                Ok(WorkflowResult {
                    success: true,
                    workflow_type: WorkflowType::ConfigUpdate,
                    message: format!("Successfully updated {} configuration", agent_config.name),
                    cdp_script: None,
                    execution_report: Some(serde_json::json!({
                        "config_path": config_path.to_string_lossy(),
                        "updated_config": cleaned_toml,
                    })),
                    error: None,
                    clarification: None,
                    understanding: None,
                    refined_feedback: None,
                })
            }
            Err(e) => Ok(WorkflowResult {
                success: false,
                workflow_type: WorkflowType::ConfigUpdate,
                message: "Failed to parse updated configuration".to_string(),
                cdp_script: None,
                execution_report: None,
                error: Some(format!(
                    "Parse error: {}\n\nGenerated config:\n{}",
                    e, cleaned_toml
                )),
                clarification: None,
                understanding: None,
                refined_feedback: None,
            }),
        }
    }

    /// Execute feedback improvement workflow
    async fn execute_feedback_improvement_workflow(
        &self,
        user_feedback: String,
        agent_config: &AgentConfig,
    ) -> Result<WorkflowResult> {
        let template = PromptTemplate::new(PromptType::FeedbackImprovement);
        let context = PromptContext {
            user_feedback: user_feedback.clone(),
            ..Default::default()
        };
        let prompt = template.build(context);

        let claude_response = self
            .call_claude(&prompt, None, None, &agent_config.settings.model)
            .await?;

        let response_text = claude_response.text().trim();

        // Clean markdown
        let json_text = if response_text.starts_with("```json") {
            response_text
                .trim_start_matches("```json")
                .trim_end_matches("```")
                .trim()
        } else if response_text.starts_with("```") {
            response_text
                .trim_start_matches("```")
                .trim_end_matches("```")
                .trim()
        } else {
            response_text
        };

        // Parse JSON
        #[derive(Deserialize)]
        struct FeedbackResponse {
            #[serde(default)]
            message: String,
            refined_feedback: Option<String>,
        }

        match serde_json::from_str::<FeedbackResponse>(json_text) {
            Ok(parsed) => Ok(WorkflowResult {
                success: true,
                workflow_type: WorkflowType::FeedbackImprovement,
                message: parsed.message,
                cdp_script: None,
                execution_report: None,
                error: None,
                clarification: None,
                understanding: None,
                refined_feedback: parsed.refined_feedback,
            }),
            Err(e) => {
                // Fallback if JSON parsing fails - simple pass-through or error
                Ok(WorkflowResult {
                    success: false,
                    workflow_type: WorkflowType::FeedbackImprovement,
                    message: "I encountered an error processing your feedback.".to_string(),
                    cdp_script: None,
                    execution_report: None,
                    error: Some(format!("Failed to parse response: {}\n{}", e, json_text)),
                    clarification: None,
                    understanding: None,
                    refined_feedback: None,
                })
            }
        }
    }

    /// Call Claude API
    async fn call_claude(
        &self,
        prompt: &str,
        screenshot_path: Option<PathBuf>,
        html_content: Option<String>,
        model: &Option<String>,
    ) -> Result<ClaudeResponse> {
        let images = screenshot_path.map(|p| vec![p]).unwrap_or_default();

        let input = ClaudeInput {
            prompt: prompt.to_string(),
            images,
            html: html_content,
        };

        let config = ClaudeConfig {
            model: model.clone(),
            skip_permissions: true,
            ..Default::default()
        };

        let client = ClaudeClient::with_config(config);
        client
            .execute(input)
            .await
            .context("Claude API call failed")
    }
}<|MERGE_RESOLUTION|>--- conflicted
+++ resolved
@@ -65,20 +65,6 @@
         workflow_type: WorkflowType,
         user_message: String,
         agent_config: &AgentConfig,
-<<<<<<< HEAD
-        screenshot_path: Option<PathBuf>,
-        html_content: Option<String>,
-    ) -> Result<WorkflowResult> {
-        match workflow_type {
-            WorkflowType::CdpAutomation => {
-                self.execute_cdp_workflow(
-                    user_message,
-                    agent_config,
-                    screenshot_path,
-                    html_content,
-                )
-                .await
-=======
         _screenshot_path: Option<PathBuf>,
         _html_content: Option<String>,
         http_client: &reqwest::Client,
@@ -86,7 +72,6 @@
         match workflow_type {
             WorkflowType::CdpAutomation => {
                 self.execute_cdp_workflow(user_message, http_client).await
->>>>>>> e8322f91
             }
             WorkflowType::ConfigUpdate => {
                 self.execute_config_update_workflow(user_message, agent_config)
@@ -103,29 +88,17 @@
     async fn execute_cdp_workflow(
         &self,
         user_message: String,
-<<<<<<< HEAD
-        agent_config: &AgentConfig,
-        screenshot_path: Option<PathBuf>,
-        html_content: Option<String>,
-=======
         http_client: &reqwest::Client,
->>>>>>> e8322f91
     ) -> Result<WorkflowResult> {
         log::info!("╔═══════════════════════════════════════════════════════════╗");
         log::info!("║  🤖 CDP AUTOMATION WORKFLOW (DELEGATED TO SERVER)         ║");
         log::info!("╚═══════════════════════════════════════════════════════════╝");
 
-<<<<<<< HEAD
-        // Note: Browser driver has been removed - page context not available
-        let (current_url, page_title): (Option<String>, Option<String>) = (None, None);
-        log::warn!("⚠️  Browser driver removed - no page context available");
-=======
         // Connect to robert-server on port 8443 (default)
         let url = "http://localhost:8443/inference";
         let payload = serde_json::json!({
             "prompt": user_message
         });
->>>>>>> e8322f91
 
         log::info!("Sending inference request to {}", url);
 
@@ -162,115 +135,6 @@
             });
         }
 
-<<<<<<< HEAD
-        // PHASE 2: CDP Script Generation
-        log::info!("╔═══════════════════════════════════════════════════════════╗");
-        log::info!("║  ⚙️  PHASE 2: CDP SCRIPT GENERATION                       ║");
-        log::info!("╚═══════════════════════════════════════════════════════════╝");
-        log::info!("📝 Building CDP generation prompt...");
-
-        let prompt = template.build_cdp_prompt(
-            &user_message,
-            current_url.as_deref(),
-            page_title.as_deref(),
-            &agent_config.instructions,
-        );
-        log::info!("✓ Template created ({} chars)", prompt.len());
-        log::debug!(
-            "📋 Prompt preview: {}...",
-            &prompt.chars().take(150).collect::<String>()
-        );
-
-        // Call Claude to generate CDP script
-        log::info!("╔═══════════════════════════════════════════════════════════╗");
-        log::info!("║  🧠 SUBMITTING TO INFERENCE                               ║");
-        log::info!("╚═══════════════════════════════════════════════════════════╝");
-        log::info!(
-            "🔮 Model: {}",
-            agent_config.settings.model.as_deref().unwrap_or("default")
-        );
-        log::debug!(
-            "📸 Screenshot: {}",
-            if screenshot_path.is_some() {
-                "✓"
-            } else {
-                "✗"
-            }
-        );
-        log::debug!(
-            "📄 HTML: {}",
-            if html_content.is_some() { "✓" } else { "✗" }
-        );
-
-        let claude_response = self
-            .call_claude(
-                &prompt,
-                screenshot_path.clone(),
-                html_content.clone(),
-                &agent_config.settings.model,
-            )
-            .await
-            .map_err(|e| {
-                log::error!("❌ Claude API call failed in workflow");
-                log::error!("Error details: {:?}", e);
-                e
-            })?;
-
-        log::info!("╔═══════════════════════════════════════════════════════════╗");
-        log::info!("║  ✨ INFERENCE RESPONSE RECEIVED                           ║");
-        log::info!("╚═══════════════════════════════════════════════════════════╝");
-        log::info!("📏 Response length: {} chars", claude_response.text().len());
-        log::debug!(
-            "📋 Response preview: {}...",
-            &claude_response.text().chars().take(200).collect::<String>()
-        );
-
-        // Parse the generated script
-        log::info!("🔍 Parsing CDP script from JSON...");
-
-        // Clean up the response - remove markdown code blocks if present
-        let response_text = claude_response.text().trim();
-        let cleaned_json = if response_text.starts_with("```json") {
-            response_text
-                .trim_start_matches("```json")
-                .trim_end_matches("```")
-                .trim()
-        } else if response_text.starts_with("```") {
-            response_text
-                .trim_start_matches("```")
-                .trim_end_matches("```")
-                .trim()
-        } else {
-            response_text
-        };
-
-        log::debug!("Cleaned response length: {} chars", cleaned_json.len());
-        log::debug!(
-            "Cleaned response preview: {}...",
-            &cleaned_json.chars().take(200).collect::<String>()
-        );
-
-        // Note: CDP script execution has been removed with webdriver
-        // Just validate that the response is valid JSON and return it
-        let is_valid_json = serde_json::from_str::<serde_json::Value>(cleaned_json).is_ok();
-
-        if !is_valid_json {
-            log::error!("❌ Failed to parse response as valid JSON");
-            log::error!("Response that failed to parse: {}", cleaned_json);
-
-            // Check if the response contains questions or non-JSON content
-            if cleaned_json.contains("?") && !cleaned_json.starts_with("{") {
-                log::error!(
-                    "⚠️  Claude appears to have asked a question instead of generating JSON"
-                );
-                return Ok(WorkflowResult {
-                    success: false,
-                    workflow_type: WorkflowType::CdpAutomation,
-                    message: "Claude asked for clarification instead of generating a script. Please provide more specific instructions.".to_string(),
-                    cdp_script: None,
-                    execution_report: None,
-                    error: Some(format!("Non-JSON response: {}", cleaned_json)),
-=======
         let json: serde_json::Value = match response.json().await {
             Ok(j) => j,
             Err(e) => {
@@ -281,41 +145,13 @@
                     cdp_script: None,
                     execution_report: None,
                     error: Some(e.to_string()),
->>>>>>> e8322f91
                     clarification: None,
                     understanding: None,
                     refined_feedback: None,
                 });
             }
-
-<<<<<<< HEAD
-            return Ok(WorkflowResult {
-                success: false,
-                workflow_type: WorkflowType::CdpAutomation,
-                message: "Failed to parse response as valid JSON".to_string(),
-                cdp_script: Some(claude_response.text().to_string()),
-                execution_report: None,
-                error: Some("Invalid JSON response".to_string()),
-                clarification: None,
-                understanding: None,
-            });
-        }
-
-        log::info!("✓ Response is valid JSON");
-
-        // Note: Webdriver execution removed - returning script for display only
-        log::warn!("⚠️  CDP script execution disabled (webdriver removed)");
-
-        Ok(WorkflowResult {
-            success: true,
-            workflow_type: WorkflowType::CdpAutomation,
-            message: "CDP script generated successfully (execution disabled)".to_string(),
-            cdp_script: Some(cleaned_json.to_string()),
-            execution_report: None,
-            error: None,
-            clarification: None,
-            understanding: None,
-=======
+        };
+
         let status = json
             .get("status")
             .and_then(|s| s.as_str())
@@ -343,7 +179,6 @@
             clarification: None,
             understanding: None,
             refined_feedback: None,
->>>>>>> e8322f91
         })
     }
 
