//! End-to-end tests for developer mode
//!
//! These tests verify the complete developer mode workflow including
//! command execution and state management

use robert_app_lib::developer_mode::{DevTestServer, SystemPaths};

#[tokio::test]
async fn test_complete_developer_workflow() {
    // Step 1: Start a test server (simulating start_dev_test_server command)
    let server = DevTestServer::start()
        .await
        .expect("Failed to start test server");

    server.wait_ready().await.expect("Server not ready");

    // Step 2: Get server URL (simulating get_dev_test_server_status command)
    let url = server.url();
    let port = server.port();

    assert!(url.starts_with("http://127.0.0.1:"));
    assert!(port > 0);

    // Step 3: Verify the test page is accessible
    let response = reqwest::get(&url).await.expect("Failed to fetch test page");

    assert!(response.status().is_success());
    let html = response.text().await.expect("Failed to read response");

    // Verify test page contains expected interactive elements
    assert!(html.contains("Robert Developer Test Page"));
    assert!(html.contains("test-input"));
    assert!(html.contains("test-textarea"));
    assert!(html.contains("test-button"));
    assert!(html.contains("alert-button"));

    // Step 4: Test the API endpoint
    let api_url = format!("{}/api/test", url);
    let api_response = reqwest::get(&api_url).await.expect("Failed to fetch API");

    assert!(api_response.status().is_success());

    let json: serde_json::Value = api_response
        .json()
        .await
        .expect("Failed to parse API response");

    assert_eq!(json["status"], "ok");

    // Step 5: Clean up (simulating stop_dev_test_server command)
    drop(server);

    tokio::time::sleep(tokio::time::Duration::from_millis(100)).await;

    // Verify server is shut down
    let result = reqwest::get(&url).await;
    assert!(result.is_err(), "Server should be shut down");
}

#[tokio::test]
async fn test_manual_testing_workflow() {
    // This test simulates a developer's manual e2e testing workflow

    // 1. Start the test server
    let server = DevTestServer::start()
        .await
        .expect("Failed to start test server");

    server.wait_ready().await.expect("Server not ready");

    let url = server.url();

    // 2. Fetch the test page
    let client = reqwest::Client::new();
    let response = client.get(&url).send().await.expect("Failed to fetch page");

    assert!(response.status().is_success());

    // 3. Verify page structure for automation testing
    let html = response.text().await.expect("Failed to read HTML");

    // Check for input elements that would be used in CDP tests
    assert!(html.contains(r#"id="test-input""#));
    assert!(html.contains(r#"id="test-textarea""#));
    assert!(html.contains(r#"id="test-button""#));

    // Check for output element
    assert!(html.contains(r#"id="output""#));

    // 4. Verify API endpoint works
    let api_response = client
        .get(format!("{}/api/test", url))
        .send()
        .await
        .expect("Failed to fetch API");

    assert!(api_response.status().is_success());

    // 5. Clean up
    drop(server);
}

<<<<<<< HEAD
// Test disabled: webdriver functionality removed
// Original test verified developer mode server works with Chrome automation
// NOTE: This test is no longer functional after webdriver removal
=======
// #[tokio::test]
// async fn test_developer_mode_with_chrome_automation() {
//     // This test verifies the developer mode server works with Chrome automation
//     // FIXME: Update to use standalone webdriver service
//     /*
//     use robert_webdriver::{ChromeDriver, ConnectionMode};

//     // Start test server
//     let server = DevTestServer::start()
//         .await
//         .expect("Failed to start test server");

//     server.wait_ready().await.expect("Server not ready");

//     let url = server.url();

//     // Launch Chrome
//     let driver = ChromeDriver::new(ConnectionMode::Sandboxed {
//         chrome_path: None,
//         no_sandbox: true,
//         headless: true,
//     })
//     .await
//     .expect("Failed to launch Chrome");

//     // Navigate to test server
//     driver
//         .navigate(&url)
//         .await
//         .expect("Failed to navigate to test server");

//     // Get page title
//     let title = driver.title().await.expect("Failed to get title");
//     assert_eq!(title, "Robert Developer Test Page");

//     // Get page text
//     let text = driver
//         .get_page_text()
//         .await
//         .expect("Failed to get page text");
//     assert!(text.contains("Robert Developer Test Page"));
//     assert!(text.contains("Interactive Elements"));

//     // Clean up
//     driver.close().await.expect("Failed to close browser");
//     drop(server);
//     */
// }
>>>>>>> e8322f91

#[test]
fn test_system_paths_structure() {
    // This test verifies SystemPaths contains all expected fields
    // We can't test actual values without a Tauri AppHandle, but we can verify the structure

    use serde_json;

    // Create a sample SystemPaths
    let paths = SystemPaths {
        installation_dir: "/test/installation".to_string(),
        config_dir: "/test/config".to_string(),
        data_dir: "/test/data".to_string(),
        cache_dir: "/test/cache".to_string(),
        temp_dir: "/test/temp".to_string(),
        current_dir: "/test/current".to_string(),
        chrome_path: Some("/test/chrome".to_string()),
    };

    // Verify it can be serialized
    let json = serde_json::to_string(&paths).expect("Failed to serialize");
    assert!(json.contains("installation_dir"));
    assert!(json.contains("config_dir"));
    assert!(json.contains("data_dir"));
    assert!(json.contains("cache_dir"));
    assert!(json.contains("temp_dir"));
    assert!(json.contains("current_dir"));
    assert!(json.contains("chrome_path"));

    // Verify it can be deserialized
    let deserialized: SystemPaths = serde_json::from_str(&json).expect("Failed to deserialize");
    assert_eq!(deserialized.installation_dir, paths.installation_dir);
    assert_eq!(deserialized.chrome_path, paths.chrome_path);
}

#[tokio::test]
async fn test_multiple_developer_sessions() {
    // Test that multiple developers can work independently

    let server1 = DevTestServer::start()
        .await
        .expect("Failed to start server 1");
    let server2 = DevTestServer::start()
        .await
        .expect("Failed to start server 2");

    server1.wait_ready().await.expect("Server 1 not ready");
    server2.wait_ready().await.expect("Server 2 not ready");

    // Verify different ports
    assert_ne!(server1.port(), server2.port());

    // Both should work independently
    let response1 = reqwest::get(&server1.url()).await.expect("Server 1 failed");
    let response2 = reqwest::get(&server2.url()).await.expect("Server 2 failed");

    assert!(response1.status().is_success());
    assert!(response2.status().is_success());

    // Clean up
    drop(server1);
    drop(server2);
}<|MERGE_RESOLUTION|>--- conflicted
+++ resolved
@@ -100,11 +100,6 @@
     drop(server);
 }
 
-<<<<<<< HEAD
-// Test disabled: webdriver functionality removed
-// Original test verified developer mode server works with Chrome automation
-// NOTE: This test is no longer functional after webdriver removal
-=======
 // #[tokio::test]
 // async fn test_developer_mode_with_chrome_automation() {
 //     // This test verifies the developer mode server works with Chrome automation
@@ -153,7 +148,6 @@
 //     drop(server);
 //     */
 // }
->>>>>>> e8322f91
 
 #[test]
 fn test_system_paths_structure() {
