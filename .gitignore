# macOS
.DS_Store
.AppleDouble
.LSOverride

# Temporary files
*.swp
*.swo
*~
.#*

# IDE
.vscode/
.idea/
*.sublime-project
*.sublime-workspace

# Rust
target/
<<<<<<< HEAD
Cargo.lock
=======
**/Cargo.lock
>>>>>>> c72bbd09
**/*.rs.bk
*.pdb

# Node
node_modules/
dist/
.npm/
.pnpm-store/

# Build outputs
*.app
*.dmg
*.deb
*.rpm
*.exe

# Environment
.env
.env.local
.env.*.local

# Logs
*.log
npm-debug.log*
yarn-debug.log*
yarn-error.log*

# Testing
coverage/
.nyc_output/

# Rust code coverage (tarpaulin, llvm-cov)
*.profraw
*.profdata
cobertura.xml
tarpaulin-report.*
lcov.info

# Tauri
**/target/
**/dist/
**/src-tauri/target/
**/src-tauri/WixTools

# Dependencies
**/node_modules/<|MERGE_RESOLUTION|>--- conflicted
+++ resolved
@@ -17,11 +17,7 @@
 
 # Rust
 target/
-<<<<<<< HEAD
-Cargo.lock
-=======
 **/Cargo.lock
->>>>>>> c72bbd09
 **/*.rs.bk
 *.pdb
 
