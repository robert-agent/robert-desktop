--- conflicted
+++ resolved
@@ -17,11 +17,7 @@
 
 # Rust
 target/
-<<<<<<< HEAD
-Cargo.lock
-=======
 **/Cargo.lock
->>>>>>> 00da1711
 **/*.rs.bk
 *.pdb
 
